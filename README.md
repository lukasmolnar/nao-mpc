--- conflicted
+++ resolved
@@ -30,22 +30,17 @@
 - States: Centroidal momentum `h_com`, Generalized coordinates `q`
 - Inputs: Joint velocities `v_j`, Ground reaction forces `forces`
 
-<<<<<<< HEAD
 Importantly, 4 ground reaction force frames are defined *per foot* (at each corner). Furthermore, one frame is defined at the center of each foot, to formulate the velocity constraints during contact and swing.
 
+## Solver
+
+Within the run scripts choose:
+- "fatrop": Linux and Mac (better performance)
+- "ipopt": Windows
 
 ## P&S Task
 
 1. Read the PDF `nao-mpc.pdf`.
 2. Implement the TODOs in `dynamics.py` and `optimization.py`.
 3. To help debug, run `debug_fatrop.py`, which displays the constraint Jacobian of the optimization. You can also set `debug=True` in the scripts to print the solutions for `h_com, q, v_j, forces, foot_vel`. 
-4. Once the MPC works, tune the weights in `optimization.py` and play with the commands/parameters (nodes, dt, etc.).
-=======
-Importantly, 4 ground reaction force frames are defined *per foot* (at each corner). Furthermore, one frame is defined at the center of each foot, to formulate the contact/swing constraints.
-
-## Solver
-
-Within the run scripts choose:
-- "fatrop": Linux and Mac (better performance)
-- "ipopt": Windows
->>>>>>> cd5a0078
+4. Once the MPC works, tune the weights in `optimization.py` and play with the commands/parameters (nodes, dt, etc.).