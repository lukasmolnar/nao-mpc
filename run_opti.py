--- conflicted
+++ resolved
@@ -21,11 +21,7 @@
 solver = "ipopt"  # "fatrop" is faster but doesn't work on windows!
 
 # Print debug info
-<<<<<<< HEAD
 debug = False  # TODO: Change to True to analyze the solution
-=======
-debug = False
->>>>>>> cd5a0078
 
 
 def main():
